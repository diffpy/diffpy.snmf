---
name: Release
about: Checklist and communication channel for PyPI and GitHub release
<<<<<<< HEAD
title: "Ready for <version-number> PyPI/GitHub release"
labels: "release" 
=======
title: "Ready for <verison-number> PyPI/GitHub release"
labels: "release"
>>>>>>> 0ea6ce3c
assignees: ""
---

**Release checklist for GitHub contributors**

- [ ] All PRs/issues are resolved for the release version.
- [ ] The latest version of [cookiecutter](https://github.com/Billingegroup/cookiecutter) is used. Ensure `.github/workflows/build-wheel-release-upload.yml` is available.
- [ ] All the badges on the README are passing.
- [ ] Locally rendered documentation contains all appropriate pages, including API references, tutorials, and extensions.
- [ ] Installation instructions in the documentation and on the website (e.g., diffpy.org) are checked and updated.
- [ ] Grammar and writing quality have been checked.
- [ ] License information is verified. If you are unsure, please comment below.

Please mention @sbillinge when you are ready for release. Include any additional comments necessary, such as version information and details about the pre-release.<|MERGE_RESOLUTION|>--- conflicted
+++ resolved
@@ -1,13 +1,8 @@
 ---
 name: Release
 about: Checklist and communication channel for PyPI and GitHub release
-<<<<<<< HEAD
 title: "Ready for <version-number> PyPI/GitHub release"
 labels: "release" 
-=======
-title: "Ready for <verison-number> PyPI/GitHub release"
-labels: "release"
->>>>>>> 0ea6ce3c
 assignees: ""
 ---
 
